--- conflicted
+++ resolved
@@ -25,7 +25,6 @@
 import com.patrykandpatrick.vico.compose.component.shape.shader.color
 import com.patrykandpatrick.vico.compose.component.shape.shader.fromBrush
 import com.patrykandpatrick.vico.compose.style.ChartStyle
-import com.patrykandpatrick.vico.compose.style.LocalChartStyle
 import com.patrykandpatrick.vico.core.DefaultAlpha
 import com.patrykandpatrick.vico.core.DefaultColors
 import com.patrykandpatrick.vico.core.DefaultDimens
@@ -36,22 +35,13 @@
 
 @Composable
 internal fun rememberChartStyle(
-<<<<<<< HEAD
-    columnChartColors: List<Color>,
-    lineChartColors: List<Color>,
-): ChartStyle {
-    val isSystemInDarkTheme = isSystemInDarkTheme()
-    val chartStyle = LocalChartStyle.current
-    return remember(columnChartColors, lineChartColors, isSystemInDarkTheme) {
-=======
     columnLayerColors: List<Color>,
     lineLayerColors: List<Color>,
 ): ChartStyle {
     val isSystemInDarkTheme = isSystemInDarkTheme()
     return remember(columnLayerColors, lineLayerColors, isSystemInDarkTheme) {
->>>>>>> a9adfdbd
         val defaultColors = if (isSystemInDarkTheme) DefaultColors.Dark else DefaultColors.Light
-        chartStyle.copy(
+        ChartStyle(
             ChartStyle.Axis(
                 axisLabelColor = Color(defaultColors.axisLabelColor),
                 axisGuidelineColor = Color(defaultColors.axisGuidelineColor),
