/*
 * Copyright 2023 by Patryk Goworowski and Patrick Michalik.
 *
 * Licensed under the Apache License, Version 2.0 (the "License");
 * you may not use this file except in compliance with the License.
 * You may obtain a copy of the License at
 *
 *     http://www.apache.org/licenses/LICENSE-2.0
 *
 * Unless required by applicable law or agreed to in writing, software
 * distributed under the License is distributed on an "AS IS" BASIS,
 * WITHOUT WARRANTIES OR CONDITIONS OF ANY KIND, either express or implied.
 * See the License for the specific language governing permissions and
 * limitations under the License.
 */

package com.patrykandpatrick.vico.sample.showcase.charts

import androidx.compose.runtime.Composable
import androidx.compose.runtime.remember
import androidx.compose.ui.graphics.Color
import androidx.compose.ui.viewinterop.AndroidViewBinding
<<<<<<< HEAD
import com.patrykandpatrick.vico.compose.axis.horizontal.bottomAxis
import com.patrykandpatrick.vico.compose.axis.vertical.startAxis
import com.patrykandpatrick.vico.compose.chart.CartesianChartHost
import com.patrykandpatrick.vico.compose.chart.column.columnChart
=======
import com.patrykandpatrick.vico.compose.axis.horizontal.rememberBottomAxis
import com.patrykandpatrick.vico.compose.axis.vertical.rememberStartAxis
import com.patrykandpatrick.vico.compose.chart.CartesianChartHost
import com.patrykandpatrick.vico.compose.chart.layer.rememberColumnCartesianLayer
import com.patrykandpatrick.vico.compose.chart.rememberCartesianChart
>>>>>>> a9adfdbd
import com.patrykandpatrick.vico.compose.style.ProvideChartStyle
import com.patrykandpatrick.vico.compose.style.currentChartStyle
import com.patrykandpatrick.vico.core.DefaultDimens
import com.patrykandpatrick.vico.core.axis.AxisItemPlacer
import com.patrykandpatrick.vico.core.axis.vertical.VerticalAxis
import com.patrykandpatrick.vico.core.chart.layer.ColumnCartesianLayer
import com.patrykandpatrick.vico.core.component.shape.LineComponent
import com.patrykandpatrick.vico.core.component.shape.Shapes
import com.patrykandpatrick.vico.core.model.CartesianChartModelProducer
import com.patrykandpatrick.vico.databinding.Chart5Binding
import com.patrykandpatrick.vico.sample.showcase.UISystem
import com.patrykandpatrick.vico.sample.showcase.rememberChartStyle
import com.patrykandpatrick.vico.sample.showcase.rememberMarker

@Composable
internal fun Chart5(
    uiSystem: UISystem,
    modelProducer: CartesianChartModelProducer,
) {
    when (uiSystem) {
        UISystem.Compose -> ComposeChart5(modelProducer)
        UISystem.Views -> ViewChart5(modelProducer)
    }
}

@Composable
private fun ComposeChart5(modelProducer: CartesianChartModelProducer) {
    ProvideChartStyle(rememberChartStyle(chartColors)) {
<<<<<<< HEAD
        val defaultColumns = currentChartStyle.columnChart.columns
        CartesianChartHost(
            chart = columnChart(
                columns = remember(defaultColumns) {
                    defaultColumns.mapIndexed { index, defaultColumn ->
                        val topCornerRadiusPercent =
                            if (index == defaultColumns.lastIndex) DefaultDimens.COLUMN_ROUNDNESS_PERCENT else 0
                        val bottomCornerRadiusPercent = if (index == 0) DefaultDimens.COLUMN_ROUNDNESS_PERCENT else 0
                        LineComponent(
                            defaultColumn.color,
                            defaultColumn.thicknessDp,
                            Shapes.roundedCornerShape(
                                topCornerRadiusPercent,
                                topCornerRadiusPercent,
                                bottomCornerRadiusPercent,
                                bottomCornerRadiusPercent,
                            ),
                        )
                    }
                },
                mergeMode = ColumnChart.MergeMode.Stack,
            ),
            chartModelProducer = chartEntryModelProducer,
            startAxis = startAxis(
                maxLabelCount = START_AXIS_LABEL_COUNT,
                labelRotationDegrees = AXIS_LABEL_ROTATION_DEGREES,
            ),
            bottomAxis = bottomAxis(labelRotationDegrees = AXIS_LABEL_ROTATION_DEGREES),
=======
        val defaultColumns = currentChartStyle.columnLayer.columns
        CartesianChartHost(
            chart =
                rememberCartesianChart(
                    rememberColumnCartesianLayer(
                        columns =
                            remember(defaultColumns) {
                                defaultColumns.mapIndexed { index, defaultColumn ->
                                    val topCornerRadiusPercent =
                                        if (index == defaultColumns.lastIndex) {
                                            DefaultDimens.COLUMN_ROUNDNESS_PERCENT
                                        } else {
                                            0
                                        }
                                    val bottomCornerRadiusPercent =
                                        if (index == 0) DefaultDimens.COLUMN_ROUNDNESS_PERCENT else 0
                                    LineComponent(
                                        defaultColumn.color,
                                        defaultColumn.thicknessDp,
                                        Shapes.roundedCornerShape(
                                            topCornerRadiusPercent,
                                            topCornerRadiusPercent,
                                            bottomCornerRadiusPercent,
                                            bottomCornerRadiusPercent,
                                        ),
                                    )
                                }
                            },
                        mergeMode = ColumnCartesianLayer.MergeMode.Stacked,
                    ),
                ),
            modelProducer = modelProducer,
            startAxis =
                rememberStartAxis(
                    itemPlacer = startAxisItemPlacer,
                    labelRotationDegrees = AXIS_LABEL_ROTATION_DEGREES,
                ),
            bottomAxis = rememberBottomAxis(labelRotationDegrees = AXIS_LABEL_ROTATION_DEGREES),
>>>>>>> a9adfdbd
            marker = rememberMarker(),
            runInitialAnimation = false,
        )
    }
}

@Composable
private fun ViewChart5(modelProducer: CartesianChartModelProducer) {
    val marker = rememberMarker()
    AndroidViewBinding(Chart5Binding::inflate) {
        with(chartView) {
            runInitialAnimation = false
            this.modelProducer = modelProducer
            (startAxis as VerticalAxis).itemPlacer = startAxisItemPlacer
            this.marker = marker
        }
    }
}

private const val COLOR_1_CODE = 0xff6438a7
private const val COLOR_2_CODE = 0xff3490de
private const val COLOR_3_CODE = 0xff73e8dc
private const val MAX_START_AXIS_ITEM_COUNT = 3
private const val AXIS_LABEL_ROTATION_DEGREES = 45f

private val color1 = Color(COLOR_1_CODE)
private val color2 = Color(COLOR_2_CODE)
private val color3 = Color(COLOR_3_CODE)
private val chartColors = listOf(color1, color2, color3)
private val startAxisItemPlacer = AxisItemPlacer.Vertical.default(MAX_START_AXIS_ITEM_COUNT)<|MERGE_RESOLUTION|>--- conflicted
+++ resolved
@@ -20,18 +20,11 @@
 import androidx.compose.runtime.remember
 import androidx.compose.ui.graphics.Color
 import androidx.compose.ui.viewinterop.AndroidViewBinding
-<<<<<<< HEAD
-import com.patrykandpatrick.vico.compose.axis.horizontal.bottomAxis
-import com.patrykandpatrick.vico.compose.axis.vertical.startAxis
-import com.patrykandpatrick.vico.compose.chart.CartesianChartHost
-import com.patrykandpatrick.vico.compose.chart.column.columnChart
-=======
 import com.patrykandpatrick.vico.compose.axis.horizontal.rememberBottomAxis
 import com.patrykandpatrick.vico.compose.axis.vertical.rememberStartAxis
 import com.patrykandpatrick.vico.compose.chart.CartesianChartHost
 import com.patrykandpatrick.vico.compose.chart.layer.rememberColumnCartesianLayer
 import com.patrykandpatrick.vico.compose.chart.rememberCartesianChart
->>>>>>> a9adfdbd
 import com.patrykandpatrick.vico.compose.style.ProvideChartStyle
 import com.patrykandpatrick.vico.compose.style.currentChartStyle
 import com.patrykandpatrick.vico.core.DefaultDimens
@@ -60,36 +53,6 @@
 @Composable
 private fun ComposeChart5(modelProducer: CartesianChartModelProducer) {
     ProvideChartStyle(rememberChartStyle(chartColors)) {
-<<<<<<< HEAD
-        val defaultColumns = currentChartStyle.columnChart.columns
-        CartesianChartHost(
-            chart = columnChart(
-                columns = remember(defaultColumns) {
-                    defaultColumns.mapIndexed { index, defaultColumn ->
-                        val topCornerRadiusPercent =
-                            if (index == defaultColumns.lastIndex) DefaultDimens.COLUMN_ROUNDNESS_PERCENT else 0
-                        val bottomCornerRadiusPercent = if (index == 0) DefaultDimens.COLUMN_ROUNDNESS_PERCENT else 0
-                        LineComponent(
-                            defaultColumn.color,
-                            defaultColumn.thicknessDp,
-                            Shapes.roundedCornerShape(
-                                topCornerRadiusPercent,
-                                topCornerRadiusPercent,
-                                bottomCornerRadiusPercent,
-                                bottomCornerRadiusPercent,
-                            ),
-                        )
-                    }
-                },
-                mergeMode = ColumnChart.MergeMode.Stack,
-            ),
-            chartModelProducer = chartEntryModelProducer,
-            startAxis = startAxis(
-                maxLabelCount = START_AXIS_LABEL_COUNT,
-                labelRotationDegrees = AXIS_LABEL_ROTATION_DEGREES,
-            ),
-            bottomAxis = bottomAxis(labelRotationDegrees = AXIS_LABEL_ROTATION_DEGREES),
-=======
         val defaultColumns = currentChartStyle.columnLayer.columns
         CartesianChartHost(
             chart =
@@ -128,7 +91,6 @@
                     labelRotationDegrees = AXIS_LABEL_ROTATION_DEGREES,
                 ),
             bottomAxis = rememberBottomAxis(labelRotationDegrees = AXIS_LABEL_ROTATION_DEGREES),
->>>>>>> a9adfdbd
             marker = rememberMarker(),
             runInitialAnimation = false,
         )
