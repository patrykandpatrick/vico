/*
 * Copyright 2023 by Patryk Goworowski and Patrick Michalik.
 *
 * Licensed under the Apache License, Version 2.0 (the "License");
 * you may not use this file except in compliance with the License.
 * You may obtain a copy of the License at
 *
 *     http://www.apache.org/licenses/LICENSE-2.0
 *
 * Unless required by applicable law or agreed to in writing, software
 * distributed under the License is distributed on an "AS IS" BASIS,
 * WITHOUT WARRANTIES OR CONDITIONS OF ANY KIND, either express or implied.
 * See the License for the specific language governing permissions and
 * limitations under the License.
 */

package com.patrykandpatrick.vico.sample.showcase.charts

import android.graphics.Typeface
import androidx.compose.runtime.Composable
import androidx.compose.runtime.remember
import androidx.compose.ui.graphics.Color
import androidx.compose.ui.res.stringResource
import androidx.compose.ui.unit.dp
import androidx.compose.ui.unit.sp
import androidx.compose.ui.viewinterop.AndroidViewBinding
import com.patrykandpatrick.vico.R
import com.patrykandpatrick.vico.compose.axis.axisLabelComponent
<<<<<<< HEAD
import com.patrykandpatrick.vico.compose.axis.horizontal.bottomAxis
import com.patrykandpatrick.vico.compose.axis.vertical.startAxis
import com.patrykandpatrick.vico.compose.chart.CartesianChartHost
import com.patrykandpatrick.vico.compose.chart.line.lineChart
=======
import com.patrykandpatrick.vico.compose.axis.horizontal.rememberBottomAxis
import com.patrykandpatrick.vico.compose.axis.vertical.rememberStartAxis
import com.patrykandpatrick.vico.compose.chart.CartesianChartHost
import com.patrykandpatrick.vico.compose.chart.layer.rememberLineCartesianLayer
import com.patrykandpatrick.vico.compose.chart.rememberCartesianChart
>>>>>>> a9adfdbd
import com.patrykandpatrick.vico.compose.component.shape.roundedCornerShape
import com.patrykandpatrick.vico.compose.component.shapeComponent
import com.patrykandpatrick.vico.compose.component.textComponent
import com.patrykandpatrick.vico.compose.dimensions.dimensionsOf
import com.patrykandpatrick.vico.compose.legend.legendItem
import com.patrykandpatrick.vico.compose.legend.verticalLegend
import com.patrykandpatrick.vico.compose.style.ProvideChartStyle
import com.patrykandpatrick.vico.compose.style.currentChartStyle
import com.patrykandpatrick.vico.core.axis.vertical.VerticalAxis
import com.patrykandpatrick.vico.core.chart.copy
import com.patrykandpatrick.vico.core.component.shape.Shapes
import com.patrykandpatrick.vico.core.model.CartesianChartModelProducer
import com.patrykandpatrick.vico.databinding.Chart7Binding
import com.patrykandpatrick.vico.sample.showcase.UISystem
import com.patrykandpatrick.vico.sample.showcase.rememberChartStyle
import com.patrykandpatrick.vico.sample.showcase.rememberMarker

@Composable
internal fun Chart7(
    uiSystem: UISystem,
    modelProducer: CartesianChartModelProducer,
) {
    when (uiSystem) {
        UISystem.Compose -> ComposeChart7(modelProducer)
        UISystem.Views -> ViewChart7(modelProducer)
    }
}

@Composable
private fun ComposeChart7(modelProducer: CartesianChartModelProducer) {
    ProvideChartStyle(rememberChartStyle(chartColors)) {
<<<<<<< HEAD
        val defaultLines = currentChartStyle.lineChart.lines
        CartesianChartHost(
            chart = lineChart(
                remember(defaultLines) {
                    defaultLines.map { defaultLine -> defaultLine.copy(lineBackgroundShader = null) }
                },
            ),
            chartModelProducer = chartEntryModelProducer,
            startAxis = startAxis(
                label = rememberStartAxisLabel(),
                horizontalLabelPosition = VerticalAxis.HorizontalLabelPosition.Inside,
            ),
            bottomAxis = bottomAxis(),
=======
        val defaultLines = currentChartStyle.lineLayer.lines
        CartesianChartHost(
            chart =
                rememberCartesianChart(
                    rememberLineCartesianLayer(
                        remember(defaultLines) { defaultLines.map { it.copy(backgroundShader = null) } },
                    ),
                ),
            modelProducer = modelProducer,
            startAxis =
                rememberStartAxis(
                    label = rememberStartAxisLabel(),
                    horizontalLabelPosition = VerticalAxis.HorizontalLabelPosition.Inside,
                ),
            bottomAxis = rememberBottomAxis(),
>>>>>>> a9adfdbd
            marker = rememberMarker(),
            legend = rememberLegend(),
            runInitialAnimation = false,
        )
    }
}

@Composable
private fun ViewChart7(modelProducer: CartesianChartModelProducer) {
    val startAxisLabel = rememberStartAxisLabel()
    val marker = rememberMarker()
    val legend = rememberLegend()
    AndroidViewBinding(Chart7Binding::inflate) {
        with(chartView) {
            runInitialAnimation = false
            this.modelProducer = modelProducer
            (startAxis as VerticalAxis).horizontalLabelPosition = VerticalAxis.HorizontalLabelPosition.Inside
            (startAxis as VerticalAxis).label = startAxisLabel
            this.marker = marker
            this.legend = legend
        }
    }
}

@Composable
private fun rememberStartAxisLabel() =
    axisLabelComponent(
        color = Color.Black,
        verticalPadding = startAxisLabelVerticalPaddingValue,
        horizontalPadding = startAxisLabelHorizontalPaddingValue,
        verticalMargin = startAxisLabelMarginValue,
        horizontalMargin = startAxisLabelMarginValue,
        background = shapeComponent(Shapes.roundedCornerShape(startAxisLabelBackgroundCornerRadius), color4),
    )

@Composable
private fun rememberLegend() =
    verticalLegend(
        items =
            chartColors.mapIndexed { index, chartColor ->
                legendItem(
                    icon = shapeComponent(Shapes.pillShape, chartColor),
                    label =
                        textComponent(
                            color = currentChartStyle.axis.axisLabelColor,
                            textSize = legendItemLabelTextSize,
                            typeface = Typeface.MONOSPACE,
                        ),
                    labelText = stringResource(R.string.series_x, index + 1),
                )
            },
        iconSize = legendItemIconSize,
        iconPadding = legendItemIconPaddingValue,
        spacing = legendItemSpacing,
        padding = legendPadding,
    )

private const val COLOR_1_CODE = 0xffb983ff
private const val COLOR_2_CODE = 0xff91b1fd
private const val COLOR_3_CODE = 0xff8fdaff
private const val COLOR_4_CODE = 0xfffab94d

private val color1 = Color(COLOR_1_CODE)
private val color2 = Color(COLOR_2_CODE)
private val color3 = Color(COLOR_3_CODE)
private val color4 = Color(COLOR_4_CODE)
private val chartColors = listOf(color1, color2, color3)
private val startAxisLabelVerticalPaddingValue = 2.dp
private val startAxisLabelHorizontalPaddingValue = 8.dp
private val startAxisLabelMarginValue = 4.dp
private val startAxisLabelBackgroundCornerRadius = 4.dp
private val legendItemLabelTextSize = 12.sp
private val legendItemIconSize = 8.dp
private val legendItemIconPaddingValue = 10.dp
private val legendItemSpacing = 4.dp
private val legendTopPaddingValue = 8.dp
private val legendPadding = dimensionsOf(top = legendTopPaddingValue)<|MERGE_RESOLUTION|>--- conflicted
+++ resolved
@@ -26,18 +26,11 @@
 import androidx.compose.ui.viewinterop.AndroidViewBinding
 import com.patrykandpatrick.vico.R
 import com.patrykandpatrick.vico.compose.axis.axisLabelComponent
-<<<<<<< HEAD
-import com.patrykandpatrick.vico.compose.axis.horizontal.bottomAxis
-import com.patrykandpatrick.vico.compose.axis.vertical.startAxis
-import com.patrykandpatrick.vico.compose.chart.CartesianChartHost
-import com.patrykandpatrick.vico.compose.chart.line.lineChart
-=======
 import com.patrykandpatrick.vico.compose.axis.horizontal.rememberBottomAxis
 import com.patrykandpatrick.vico.compose.axis.vertical.rememberStartAxis
 import com.patrykandpatrick.vico.compose.chart.CartesianChartHost
 import com.patrykandpatrick.vico.compose.chart.layer.rememberLineCartesianLayer
 import com.patrykandpatrick.vico.compose.chart.rememberCartesianChart
->>>>>>> a9adfdbd
 import com.patrykandpatrick.vico.compose.component.shape.roundedCornerShape
 import com.patrykandpatrick.vico.compose.component.shapeComponent
 import com.patrykandpatrick.vico.compose.component.textComponent
@@ -69,21 +62,6 @@
 @Composable
 private fun ComposeChart7(modelProducer: CartesianChartModelProducer) {
     ProvideChartStyle(rememberChartStyle(chartColors)) {
-<<<<<<< HEAD
-        val defaultLines = currentChartStyle.lineChart.lines
-        CartesianChartHost(
-            chart = lineChart(
-                remember(defaultLines) {
-                    defaultLines.map { defaultLine -> defaultLine.copy(lineBackgroundShader = null) }
-                },
-            ),
-            chartModelProducer = chartEntryModelProducer,
-            startAxis = startAxis(
-                label = rememberStartAxisLabel(),
-                horizontalLabelPosition = VerticalAxis.HorizontalLabelPosition.Inside,
-            ),
-            bottomAxis = bottomAxis(),
-=======
         val defaultLines = currentChartStyle.lineLayer.lines
         CartesianChartHost(
             chart =
@@ -99,7 +77,6 @@
                     horizontalLabelPosition = VerticalAxis.HorizontalLabelPosition.Inside,
                 ),
             bottomAxis = rememberBottomAxis(),
->>>>>>> a9adfdbd
             marker = rememberMarker(),
             legend = rememberLegend(),
             runInitialAnimation = false,
