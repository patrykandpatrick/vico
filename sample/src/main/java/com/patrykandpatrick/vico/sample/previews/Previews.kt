--- conflicted
+++ resolved
@@ -35,16 +35,10 @@
 import androidx.compose.ui.unit.dp
 import androidx.compose.ui.unit.sp
 import com.patrykandpatrick.vico.compose.chart.CartesianChartHost
-<<<<<<< HEAD
-import com.patrykandpatrick.vico.compose.chart.column.columnChart
-import com.patrykandpatrick.vico.compose.chart.line.lineChart
-import com.patrykandpatrick.vico.compose.chart.line.lineSpec
-=======
 import com.patrykandpatrick.vico.compose.chart.layer.lineSpec
 import com.patrykandpatrick.vico.compose.chart.layer.rememberColumnCartesianLayer
 import com.patrykandpatrick.vico.compose.chart.layer.rememberLineCartesianLayer
 import com.patrykandpatrick.vico.compose.chart.rememberCartesianChart
->>>>>>> a9adfdbd
 import com.patrykandpatrick.vico.compose.component.lineComponent
 import com.patrykandpatrick.vico.compose.component.shape.shader.color
 import com.patrykandpatrick.vico.compose.component.shape.shader.fromComponent
@@ -74,31 +68,6 @@
     VicoTheme {
         val colors = MaterialTheme.colors
 
-<<<<<<< HEAD
-    SampleCard {
-        CartesianChartHost(
-            modifier = chartModifier,
-            chart = columnChart(
-                columns = listOf(
-                    lineComponent(
-                        colors.primary,
-                        thickness = 8.dp,
-                        shape = RoundedCornerShape(4.dp),
-                        dynamicShader = verticalGradient(arrayOf(colors.primary, colors.secondary)),
-                    ),
-                ),
-            ),
-            startAxis = createVerticalAxis {
-                label = textComponent(
-                    color = colors.primary,
-                    textSize = 10.sp,
-                    background = shapeComponent(
-                        shape = CutCornerShape(
-                            CornerSize(percent = 25),
-                            CornerSize(percent = 50),
-                            CornerSize(percent = 50),
-                            CornerSize(percent = 25),
-=======
         SampleCard {
             CartesianChartHost(
                 modifier = chartModifier,
@@ -113,7 +82,6 @@
                                     dynamicShader = verticalGradient(arrayOf(colors.primary, colors.secondary)),
                                 ),
                             ),
->>>>>>> a9adfdbd
                         ),
                     ),
                 startAxis =
@@ -154,21 +122,6 @@
     VicoTheme {
         val colors = MaterialTheme.colors
 
-<<<<<<< HEAD
-    SampleCard {
-        CartesianChartHost(
-            modifier = Modifier.height(100.dp),
-            chart = lineChart(
-                lines = listOf(
-                    lineSpec(
-                        point = null,
-                        lineColor = colors.primary,
-                        lineBackgroundShader = DynamicShaders.fromComponent(
-                            componentSize = 4.dp,
-                            component = shapeComponent(shape = pillShape, color = colors.primary).apply {
-                                setMargins(0.5.dp.value)
-                            },
-=======
         SampleCard {
             CartesianChartHost(
                 modifier = Modifier.height(100.dp),
@@ -189,7 +142,6 @@
                                 ),
                             ),
                             axisValueOverrider = AxisValueOverrider.fixed(minX = 0f, maxY = 3f),
->>>>>>> a9adfdbd
                         ),
                     ),
                 model =
