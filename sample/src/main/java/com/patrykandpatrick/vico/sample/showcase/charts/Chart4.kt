--- conflicted
+++ resolved
@@ -21,20 +21,12 @@
 import androidx.compose.ui.graphics.Color
 import androidx.compose.ui.unit.dp
 import androidx.compose.ui.viewinterop.AndroidViewBinding
-<<<<<<< HEAD
-import com.patrykandpatrick.vico.compose.axis.horizontal.topAxis
-import com.patrykandpatrick.vico.compose.axis.vertical.endAxis
-import com.patrykandpatrick.vico.compose.chart.CartesianChartHost
-import com.patrykandpatrick.vico.compose.chart.column.columnChart
-import com.patrykandpatrick.vico.compose.chart.line.lineChart
-=======
 import com.patrykandpatrick.vico.compose.axis.horizontal.rememberTopAxis
 import com.patrykandpatrick.vico.compose.axis.vertical.rememberEndAxis
 import com.patrykandpatrick.vico.compose.chart.CartesianChartHost
 import com.patrykandpatrick.vico.compose.chart.layer.rememberColumnCartesianLayer
 import com.patrykandpatrick.vico.compose.chart.layer.rememberLineCartesianLayer
 import com.patrykandpatrick.vico.compose.chart.rememberCartesianChart
->>>>>>> a9adfdbd
 import com.patrykandpatrick.vico.compose.component.shape.roundedCornerShape
 import com.patrykandpatrick.vico.compose.style.ProvideChartStyle
 import com.patrykandpatrick.vico.compose.style.currentChartStyle
@@ -62,31 +54,6 @@
 @Composable
 private fun ComposeChart4(modelProducer: CartesianChartModelProducer) {
     ProvideChartStyle(rememberChartStyle(columnChartColors, lineChartColors)) {
-<<<<<<< HEAD
-        val defaultColumns = currentChartStyle.columnChart.columns
-        val defaultLines = currentChartStyle.lineChart.lines
-        val columnChart = columnChart(
-            remember(defaultColumns) {
-                defaultColumns.map { defaultColumn ->
-                    LineComponent(
-                        defaultColumn.color,
-                        defaultColumn.thicknessDp,
-                        Shapes.roundedCornerShape(columnCornerRadius),
-                    )
-                }
-            },
-        )
-        val lineChart = lineChart(
-            remember(defaultLines) {
-                defaultLines.map { defaultLine -> defaultLine.copy(pointConnector = pointConnector) }
-            },
-        )
-        CartesianChartHost(
-            chart = remember(columnChart, lineChart) { columnChart + lineChart },
-            chartModelProducer = chartEntryModelProducer,
-            topAxis = topAxis(),
-            endAxis = endAxis(),
-=======
         val defaultColumns = currentChartStyle.columnLayer.columns
         val defaultLines = currentChartStyle.lineLayer.lines
         CartesianChartHost(
@@ -106,7 +73,6 @@
             modelProducer = modelProducer,
             topAxis = rememberTopAxis(),
             endAxis = rememberEndAxis(),
->>>>>>> a9adfdbd
             marker = rememberMarker(),
             runInitialAnimation = false,
         )
