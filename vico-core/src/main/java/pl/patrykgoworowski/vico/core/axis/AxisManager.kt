/*
 * Copyright (c) 2021. Patryk Goworowski
 *
 * Licensed under the Apache License, Version 2.0 (the "License");
 * you may not use this file except in compliance with the License.
 * You may obtain a copy of the License at
 *
 *     https://www.apache.org/licenses/LICENSE-2.0
 *
 * Unless required by applicable law or agreed to in writing, software
 * distributed under the License is distributed on an "AS IS" BASIS,
 * WITHOUT WARRANTIES OR CONDITIONS OF ANY KIND, either express or implied.
 * See the License for the specific language governing permissions and
 * limitations under the License.
 */

package pl.patrykgoworowski.vico.core.axis

import android.graphics.Canvas
import android.graphics.RectF
import pl.patrykgoworowski.vico.core.axis.model.DataSetModel
import pl.patrykgoworowski.vico.core.collections.cacheInList
<<<<<<< HEAD
import pl.patrykgoworowski.vico.core.dataset.entry.collection.EntryModel
=======
>>>>>>> 6497f4b4
import pl.patrykgoworowski.vico.core.dataset.renderer.RendererViewState
import pl.patrykgoworowski.vico.core.dataset.segment.SegmentProperties
import pl.patrykgoworowski.vico.core.dimensions.DataSetInsetter
import pl.patrykgoworowski.vico.core.dimensions.Dimensions
import pl.patrykgoworowski.vico.core.extension.half

public open class AxisManager {

    private val hasTopAxis: Boolean
        get() = topAxis != null

    private val hasBottomAxis: Boolean
        get() = bottomAxis != null

    private val leftAxis: AxisRenderer<*>?
        get() = if (isLTR) startAxis else endAxis

    private val rightAxis: AxisRenderer<*>?
        get() = if (isLTR) endAxis else startAxis

    internal val axisCache = ArrayList<AxisRenderer<*>>(MAX_AXIS_COUNT)

    internal open var isLTR: Boolean = true

    public var startAxis: AxisRenderer<AxisPosition.Vertical.Start>? by cacheInList()
    public var topAxis: AxisRenderer<AxisPosition.Horizontal.Top>? by cacheInList()
    public var endAxis: AxisRenderer<AxisPosition.Vertical.End>? by cacheInList()
    public var bottomAxis: AxisRenderer<AxisPosition.Horizontal.Bottom>? by cacheInList()

    fun addInsetters(destination: MutableList<DataSetInsetter>) {
        startAxis?.let(destination::add)
        topAxis?.let(destination::add)
        endAxis?.let(destination::add)
        bottomAxis?.let(destination::add)
    }

    fun setAxesBounds(
        contentBounds: RectF,
        dataSetBounds: RectF,
        axesDimensions: Dimensions,
    ) {
        val horizontalAxisLeftDrawBound = dataSetBounds.left +
                (leftAxis?.axisThickness?.half ?: -axesDimensions.getLeft(isLTR))

        val horizontalAxisRightDrawBound = dataSetBounds.right -
                (rightAxis?.axisThickness?.half ?: -axesDimensions.getRight(isLTR))

        startAxis?.setStartAxisBounds(
            contentBounds = contentBounds,
            dataSetBounds = dataSetBounds,
            axesDimensions = axesDimensions,
            horizontalAxisLeftDrawBound = horizontalAxisLeftDrawBound,
            horizontalAxisRightDrawBound = horizontalAxisRightDrawBound,
        )
        topAxis?.setTopAxisBounds(
            contentBounds = contentBounds,
            dataSetBounds = dataSetBounds,
            axesDimensions = axesDimensions,
            horizontalAxisLeftDrawBound = horizontalAxisLeftDrawBound,
            horizontalAxisRightDrawBound = horizontalAxisRightDrawBound,
        )
        endAxis?.setEndAxisBounds(
            contentBounds = contentBounds,
            dataSetBounds = dataSetBounds,
            axesDimensions = axesDimensions,
            horizontalAxisLeftDrawBound = horizontalAxisLeftDrawBound,
            horizontalAxisRightDrawBound = horizontalAxisRightDrawBound,
        )
        bottomAxis?.setBottomAxisBounds(
            contentBounds = contentBounds,
            dataSetBounds = dataSetBounds,
            axesDimensions = axesDimensions,
            horizontalAxisLeftDrawBound = horizontalAxisLeftDrawBound,
            horizontalAxisRightDrawBound = horizontalAxisRightDrawBound,
        )
        setRestrictedBounds()
    }

    private fun AxisRenderer<AxisPosition.Vertical.Start>.setStartAxisBounds(
        contentBounds: RectF,
        dataSetBounds: RectF,
        axesDimensions: Dimensions,
        horizontalAxisLeftDrawBound: Float,
        horizontalAxisRightDrawBound: Float,
    ) {
        setBounds(
            left = if (isLTR) contentBounds.left else contentBounds.right - axesDimensions.end,
            top = contentBounds.top + axesDimensions.top,
            right = if (isLTR) {
                contentBounds.left + axesDimensions.start + axisThickness.half
            } else {
                contentBounds.right
            },
            bottom = contentBounds.bottom - axesDimensions.bottom
        )
        this.dataSetBounds.set(
            horizontalAxisLeftDrawBound,
            dataSetBounds.top + maxAnyAxisLineThickness * if (hasTopAxis) 1 else -1,
            horizontalAxisRightDrawBound,
            dataSetBounds.bottom + if (hasBottomAxis) 0f else maxAnyAxisLineThickness
        )
    }

    private fun AxisRenderer<AxisPosition.Horizontal.Top>.setTopAxisBounds(
        contentBounds: RectF,
        dataSetBounds: RectF,
        axesDimensions: Dimensions,
        horizontalAxisLeftDrawBound: Float,
        horizontalAxisRightDrawBound: Float,
    ) {
        setBounds(
            left = contentBounds.left + axesDimensions.start,
            top = contentBounds.top,
            right = contentBounds.right - axesDimensions.end,
            bottom = contentBounds.top + axesDimensions.top
        )
        this.dataSetBounds.set(
            horizontalAxisLeftDrawBound,
            dataSetBounds.top,
            horizontalAxisRightDrawBound,
            dataSetBounds.bottom
        )
    }

    private fun AxisRenderer<AxisPosition.Vertical.End>.setEndAxisBounds(
        contentBounds: RectF,
        dataSetBounds: RectF,
        axesDimensions: Dimensions,
        horizontalAxisLeftDrawBound: Float,
        horizontalAxisRightDrawBound: Float,
    ) {
        setBounds(
            left = if (isLTR) {
                contentBounds.right - (axesDimensions.end + axisThickness.half)
            } else {
                contentBounds.left
            },
            top = contentBounds.top + axesDimensions.top,
            right = if (isLTR) {
                contentBounds.right
            } else {
                contentBounds.left + axesDimensions.end
            },
            bottom = contentBounds.bottom - axesDimensions.bottom
        )
        this.dataSetBounds.set(
            horizontalAxisLeftDrawBound,
            dataSetBounds.top + maxAnyAxisLineThickness * if (hasTopAxis) 1 else -1,
            horizontalAxisRightDrawBound,
            dataSetBounds.bottom + if (hasBottomAxis) 0f else maxAnyAxisLineThickness
        )
    }

    private fun AxisRenderer<AxisPosition.Horizontal.Bottom>.setBottomAxisBounds(
        contentBounds: RectF,
        dataSetBounds: RectF,
        axesDimensions: Dimensions,
        horizontalAxisLeftDrawBound: Float,
        horizontalAxisRightDrawBound: Float,
    ) {
        setBounds(
            left = contentBounds.left + axesDimensions.start,
            top = contentBounds.bottom - axesDimensions.bottom,
            right = contentBounds.right - axesDimensions.end,
            bottom = contentBounds.bottom
        )
        this.dataSetBounds.set(
            horizontalAxisLeftDrawBound,
            dataSetBounds.top + if (hasTopAxis) axisThickness else 0f,
            horizontalAxisRightDrawBound,
            dataSetBounds.bottom
        )
    }

    private fun setRestrictedBounds() {
        startAxis?.setRestrictedBounds(topAxis?.bounds, endAxis?.bounds, bottomAxis?.bounds)
        topAxis?.setRestrictedBounds(startAxis?.bounds, endAxis?.bounds, bottomAxis?.bounds)
        endAxis?.setRestrictedBounds(topAxis?.bounds, startAxis?.bounds, bottomAxis?.bounds)
        bottomAxis?.setRestrictedBounds(topAxis?.bounds, endAxis?.bounds, startAxis?.bounds)
    }

    fun drawBehindDataSet(
        canvas: Canvas,
        dataSetModel: DataSetModel,
        segmentProperties: SegmentProperties,
        rendererViewState: RendererViewState,
    ) {
        axisCache.forEach { axis ->
            axis.drawBehindDataSet(
                canvas,
<<<<<<< HEAD
                model,
=======
>>>>>>> 6497f4b4
                dataSetModel,
                segmentProperties,
                rendererViewState
            )
        }
    }

    fun drawAboveDataSet(
        canvas: Canvas,
        dataSetModel: DataSetModel,
        segmentProperties: SegmentProperties,
        rendererViewState: RendererViewState,
    ) {
        axisCache.forEach { axis ->
            axis.drawAboveDataSet(
                canvas,
<<<<<<< HEAD
                model,
=======
>>>>>>> 6497f4b4
                dataSetModel,
                segmentProperties,
                rendererViewState
            )
        }
    }

    companion object {
        private const val MAX_AXIS_COUNT = 4
    }
}<|MERGE_RESOLUTION|>--- conflicted
+++ resolved
@@ -20,10 +20,6 @@
 import android.graphics.RectF
 import pl.patrykgoworowski.vico.core.axis.model.DataSetModel
 import pl.patrykgoworowski.vico.core.collections.cacheInList
-<<<<<<< HEAD
-import pl.patrykgoworowski.vico.core.dataset.entry.collection.EntryModel
-=======
->>>>>>> 6497f4b4
 import pl.patrykgoworowski.vico.core.dataset.renderer.RendererViewState
 import pl.patrykgoworowski.vico.core.dataset.segment.SegmentProperties
 import pl.patrykgoworowski.vico.core.dimensions.DataSetInsetter
@@ -214,10 +210,6 @@
         axisCache.forEach { axis ->
             axis.drawBehindDataSet(
                 canvas,
-<<<<<<< HEAD
-                model,
-=======
->>>>>>> 6497f4b4
                 dataSetModel,
                 segmentProperties,
                 rendererViewState
@@ -234,10 +226,6 @@
         axisCache.forEach { axis ->
             axis.drawAboveDataSet(
                 canvas,
-<<<<<<< HEAD
-                model,
-=======
->>>>>>> 6497f4b4
                 dataSetModel,
                 segmentProperties,
                 rendererViewState
