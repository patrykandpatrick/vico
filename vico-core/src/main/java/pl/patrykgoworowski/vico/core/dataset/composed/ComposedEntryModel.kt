--- conflicted
+++ resolved
@@ -19,26 +19,6 @@
 import pl.patrykgoworowski.vico.core.dataset.entry.collection.EntryModel
 import pl.patrykgoworowski.vico.core.entry.DataEntry
 
-<<<<<<< HEAD
-data class ComposedEntryModel<Model : EntryModel>(
-    val composedEntryCollections: List<Model>,
-    override val entryCollections: List<List<DataEntry>>,
-    override val minX: Float,
-    override val maxX: Float,
-    override val minY: Float,
-    override val maxY: Float,
-    override val composedMaxY: Float,
-    override val step: Float,
-) : EntryModel(
-    entryCollections = entryCollections,
-    minX = minX,
-    maxX = maxX,
-    minY = minY,
-    maxY = maxY,
-    composedMaxY = composedMaxY,
-    step = step,
-)
-=======
 interface ComposedEntryModel<Model : EntryModel> : EntryModel {
     val composedEntryCollections: List<Model>
 }
@@ -61,5 +41,4 @@
     override val maxY: Float = maxY
     override val composedMaxY: Float = composedMaxY
     override val step: Float = step
-}
->>>>>>> 6497f4b4
+}