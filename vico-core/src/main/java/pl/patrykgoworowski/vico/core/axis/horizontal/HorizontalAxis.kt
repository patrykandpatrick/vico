/*
 * Copyright (c) 2021. Patryk Goworowski
 *
 * Licensed under the Apache License, Version 2.0 (the "License");
 * you may not use this file except in compliance with the License.
 * You may obtain a copy of the License at
 *
 *     https://www.apache.org/licenses/LICENSE-2.0
 *
 * Unless required by applicable law or agreed to in writing, software
 * distributed under the License is distributed on an "AS IS" BASIS,
 * WITHOUT WARRANTIES OR CONDITIONS OF ANY KIND, either express or implied.
 * See the License for the specific language governing permissions and
 * limitations under the License.
 */

package pl.patrykgoworowski.vico.core.axis.horizontal

import android.graphics.Canvas
import pl.patrykgoworowski.vico.core.DEF_AXIS_COMPONENT
import pl.patrykgoworowski.vico.core.DEF_GUIDELINE_COMPONENT
import pl.patrykgoworowski.vico.core.DEF_LABEL_COMPONENT
import pl.patrykgoworowski.vico.core.DEF_TICK_COMPONENT
import pl.patrykgoworowski.vico.core.axis.AxisPosition
import pl.patrykgoworowski.vico.core.axis.BaseLabeledAxisRenderer
import pl.patrykgoworowski.vico.core.axis.component.TickComponent
import pl.patrykgoworowski.vico.core.axis.formatter.AxisValueFormatter
import pl.patrykgoworowski.vico.core.axis.formatter.DecimalFormatAxisValueFormatter
import pl.patrykgoworowski.vico.core.axis.model.DataSetModel
import pl.patrykgoworowski.vico.core.component.shape.LineComponent
import pl.patrykgoworowski.vico.core.component.text.TextComponent
import pl.patrykgoworowski.vico.core.component.text.VerticalPosition
import pl.patrykgoworowski.vico.core.dataset.renderer.RendererViewState
import pl.patrykgoworowski.vico.core.dataset.segment.SegmentProperties
import pl.patrykgoworowski.vico.core.dimensions.Dimensions
import pl.patrykgoworowski.vico.core.dimensions.MutableDimensions
import pl.patrykgoworowski.vico.core.extension.half
import pl.patrykgoworowski.vico.core.extension.orZero
import kotlin.math.ceil

class HorizontalAxis<Position : AxisPosition.Horizontal>(
    override val position: Position,
    label: TextComponent?,
    axis: LineComponent?,
    tick: TickComponent?,
    guideline: LineComponent?,
    override var valueFormatter: AxisValueFormatter,
) : BaseLabeledAxisRenderer<Position>(label, axis, tick, guideline) {

    private val AxisPosition.Horizontal.textVerticalPosition: VerticalPosition
        get() = if (isBottom) VerticalPosition.Top else VerticalPosition.Bottom

    var tickType: TickType = TickType.Minor

    override fun drawBehindDataSet(
        canvas: Canvas,
        dataSetModel: DataSetModel,
        segmentProperties: SegmentProperties,
        rendererViewState: RendererViewState,
    ) {
        val scrollX = rendererViewState.horizontalScroll
        val clipRestoreCount = canvas.save()

        canvas.clipRect(
            bounds.left - if (tickType == TickType.Minor) tickThickness.half else 0f,
            minOf(bounds.top, dataSetBounds.top),
            bounds.right + if (tickType == TickType.Minor) tickThickness.half else 0f,
            maxOf(bounds.bottom, dataSetBounds.bottom)
        )

        val entryLength = getEntryLength(segmentProperties.segmentWidth)
        val tickCount = tickType.getTickCount(entryLength)
        val tickDrawStep = segmentProperties.segmentWidth
        val scrollAdjustment = (scrollX / tickDrawStep).toInt()
        var textDrawCenter =
            bounds.left + tickDrawStep.half - scrollX + (tickDrawStep * scrollAdjustment)
        var tickDrawCenter =
            tickType.getTickDrawCenter(scrollX, tickDrawStep, scrollAdjustment, textDrawCenter)

        val guidelineTop = dataSetBounds.top
        val guidelineBottom = dataSetBounds.bottom

        for (index in 0 until tickCount) {
            guideline?.run {
                setParentBounds(bounds)
                takeIf {
                    it.fitsInVertical(
                        guidelineTop,
                        guidelineBottom,
                        tickDrawCenter,
                        dataSetBounds
                    )
                }?.drawVertical(
                    canvas = canvas,
                    top = guidelineTop,
                    bottom = guidelineBottom,
                    centerX = tickDrawCenter
                )
            }

            tickDrawCenter += tickDrawStep
            textDrawCenter += tickDrawStep
        }

        if (clipRestoreCount >= 0) canvas.restoreToCount(clipRestoreCount)
    }

    override fun drawAboveDataSet(
        canvas: Canvas,
        dataSetModel: DataSetModel,
        segmentProperties: SegmentProperties,
        rendererViewState: RendererViewState
    ) {
        val tickMarkTop = if (position.isBottom) bounds.top else bounds.bottom - tickLength
        val tickMarkBottom = tickMarkTop + axisThickness + tickLength
        val scrollX = rendererViewState.horizontalScroll
        val clipRestoreCount = canvas.save()
        val step = dataSetModel.entryModel.step

        canvas.clipRect(
            bounds.left - if (tickType == TickType.Minor) tickThickness.half else 0f,
            minOf(bounds.top, dataSetBounds.top),
            bounds.right + if (tickType == TickType.Minor) tickThickness.half else 0f,
            maxOf(bounds.bottom, dataSetBounds.bottom)
        )

        val entryLength = getEntryLength(segmentProperties.segmentWidth)
        val tickCount = tickType.getTickCount(entryLength)
        val tickDrawStep = segmentProperties.segmentWidth
        val scrollAdjustment = (scrollX / tickDrawStep).toInt()
        var textDrawCenter =
            bounds.left + tickDrawStep.half - scrollX + (tickDrawStep * scrollAdjustment)
        var tickDrawCenter =
            tickType.getTickDrawCenter(scrollX, tickDrawStep, scrollAdjustment, textDrawCenter)

        val textY = if (position.isBottom) tickMarkBottom else tickMarkTop

        var valueIndex: Float = dataSetModel.minX + scrollAdjustment * step

        for (index in 0 until tickCount) {
            tick?.setParentBounds(bounds)
            tick?.drawVertical(
                canvas = canvas,
                top = tickMarkTop,
                bottom = tickMarkBottom,
                centerX = tickDrawCenter
            )

            if (index < entryLength) {
                label?.background?.setParentBounds(bounds)
                label?.drawText(
                    canvas,
<<<<<<< HEAD
                    valueFormatter.formatValue(valueIndex, index, model, dataSetModel),
=======
                    valueFormatter.formatValue(valueIndex, index, dataSetModel),
>>>>>>> 6497f4b4
                    textDrawCenter,
                    textY,
                    verticalPosition = position.textVerticalPosition,
                    width = tickDrawStep.toInt(),
                )

                valueIndex += step
            }
            tickDrawCenter += tickDrawStep
            textDrawCenter += tickDrawStep
        }

        axis?.run {
            setParentBounds(bounds)
            drawHorizontal(
                canvas = canvas,
                left = dataSetBounds.left,
                right = dataSetBounds.right,
                centerY = (if (position is AxisPosition.Horizontal.Bottom) bounds.top else bounds.bottom) +
                        axis?.thickness?.half.orZero
            )
        }

        label?.clearLayoutCache()

        if (clipRestoreCount >= 0) canvas.restoreToCount(clipRestoreCount)
    }

    private fun getEntryLength(segmentWidth: Float) =
        ceil(bounds.width() / segmentWidth).toInt() + 1

    private fun TickType.getTickCount(entryLength: Int) = when (this) {
        TickType.Minor -> entryLength + 1
        TickType.Major -> entryLength
    }

    private fun TickType.getTickDrawCenter(
        scrollX: Float,
        tickDrawStep: Float,
        scrollAdjustment: Int,
        textDrawCenter: Float,
    ) = when (this) {
        TickType.Minor -> bounds.left - scrollX + (tickDrawStep * scrollAdjustment)
        TickType.Major -> textDrawCenter
    }

    override fun getVerticalInsets(
        outDimensions: MutableDimensions,
        dataSetModel: DataSetModel
    ): Dimensions =
        outDimensions.apply {
            setHorizontal(
                if (tickType == TickType.Minor) tick?.thickness?.half.orZero
                else 0f
            )
            top = if (position.isTop) getDesiredHeight().toFloat() else 0f
            bottom = if (position.isBottom) getDesiredHeight().toFloat() else 0f
        }

    override fun getHorizontalInsets(
        outDimensions: MutableDimensions,
        availableHeight: Float,
        dataSetModel: DataSetModel
    ): Dimensions = outDimensions

    override fun getDesiredHeight() =
        ((if (position.isBottom) axisThickness else 0f) +
                tickLength +
                label?.getHeight().orZero
                ).toInt()

    override fun getDesiredWidth(
        labels: List<String>
    ): Float = 0f

    enum class TickType {
        Minor, Major
    }
}

fun topAxis(
    label: TextComponent? = DEF_LABEL_COMPONENT,
    axis: LineComponent? = DEF_AXIS_COMPONENT,
    tick: TickComponent? = DEF_TICK_COMPONENT,
    guideline: LineComponent? = DEF_GUIDELINE_COMPONENT,
    valueFormatter: AxisValueFormatter = DecimalFormatAxisValueFormatter(),
): HorizontalAxis<AxisPosition.Horizontal.Top> = HorizontalAxis(
    position = AxisPosition.Horizontal.Top,
    label = label,
    axis = axis,
    tick = tick,
    guideline = guideline,
    valueFormatter = valueFormatter,
)

fun bottomAxis(
    label: TextComponent? = DEF_LABEL_COMPONENT,
    axis: LineComponent? = DEF_AXIS_COMPONENT,
    tick: TickComponent? = DEF_TICK_COMPONENT,
    guideline: LineComponent? = DEF_GUIDELINE_COMPONENT,
    valueFormatter: AxisValueFormatter = DecimalFormatAxisValueFormatter(),
): HorizontalAxis<AxisPosition.Horizontal.Bottom> = HorizontalAxis(
    position = AxisPosition.Horizontal.Bottom,
    label = label,
    axis = axis,
    tick = tick,
    guideline = guideline,
    valueFormatter = valueFormatter,
)<|MERGE_RESOLUTION|>--- conflicted
+++ resolved
@@ -150,11 +150,7 @@
                 label?.background?.setParentBounds(bounds)
                 label?.drawText(
                     canvas,
-<<<<<<< HEAD
-                    valueFormatter.formatValue(valueIndex, index, model, dataSetModel),
-=======
                     valueFormatter.formatValue(valueIndex, index, dataSetModel),
->>>>>>> 6497f4b4
                     textDrawCenter,
                     textY,
                     verticalPosition = position.textVerticalPosition,
