--- conflicted
+++ resolved
@@ -25,10 +25,7 @@
 import pl.patrykgoworowski.vico.core.component.shape.shader.DynamicShader
 import pl.patrykgoworowski.vico.core.constants.DEF_LINE_CHART_SPACING
 import pl.patrykgoworowski.vico.core.dataset.entry.collection.EntryModel
-<<<<<<< HEAD
-=======
 import pl.patrykgoworowski.vico.core.dataset.forEachIn
->>>>>>> 6497f4b4
 import pl.patrykgoworowski.vico.core.dataset.put
 import pl.patrykgoworowski.vico.core.dataset.renderer.BaseDataSet
 import pl.patrykgoworowski.vico.core.dataset.renderer.RendererViewState
@@ -188,13 +185,7 @@
         val heightMultiplier = bounds.height() / (drawMaxY - this@LineDataSet.minY.orZero)
 
         entryCollections.forEach { collection ->
-<<<<<<< HEAD
-            collection.forEach forEach2@{ entry ->
-                if (entry.x !in (drawMinX - step)..(drawMaxX + step)) return@forEach2
-
-=======
             collection.forEachIn((drawMinX - step)..(drawMaxX + step)) { entry ->
->>>>>>> 6497f4b4
                 x = drawingStart + (segment.contentWidth + segment.marginWidth) *
                         (entry.x - drawMinX) / step
                 y = bounds.bottom - entry.y * heightMultiplier
