/*
 * Copyright (c) 2021. Patryk Goworowski
 *
 * Licensed under the Apache License, Version 2.0 (the "License");
 * you may not use this file except in compliance with the License.
 * You may obtain a copy of the License at
 *
 *     https://www.apache.org/licenses/LICENSE-2.0
 *
 * Unless required by applicable law or agreed to in writing, software
 * distributed under the License is distributed on an "AS IS" BASIS,
 * WITHOUT WARRANTIES OR CONDITIONS OF ANY KIND, either express or implied.
 * See the License for the specific language governing permissions and
 * limitations under the License.
 */

package pl.patrykgoworowski.vico.core.dataset.entry.collection

import pl.patrykgoworowski.vico.core.entry.DataEntry
import kotlin.math.abs

<<<<<<< HEAD
open class EntryModel(
    open val entryCollections: List<List<DataEntry>>,
    open val minX: Float,
    open val maxX: Float,
    open val minY: Float,
    open val maxY: Float,
    open val composedMaxY: Float,
    open val step: Float,
) {
=======
interface EntryModel {
    val entryCollections: List<List<DataEntry>>
    val minX: Float
    val maxX: Float
    val minY: Float
    val maxY: Float
    val composedMaxY: Float
    val step: Float
>>>>>>> 6497f4b4

    fun getEntriesLength(): Int =
        (((abs(maxX) - abs(minX)) / step) + 1).toInt()
}

fun entryModel(
    entryCollections: List<List<DataEntry>> = emptyList(),
    minX: Float = 1f,
    maxX: Float = 1f,
    minY: Float = 1f,
    maxY: Float = 1f,
    composedMaxY: Float = 1f,
    step: Float = 1f,
) = object : EntryModel {
    override val entryCollections: List<List<DataEntry>> = entryCollections
    override val minX: Float = minX
    override val maxX: Float = maxX
    override val minY: Float = minY
    override val maxY: Float = maxY
    override val composedMaxY: Float = composedMaxY
    override val step: Float = step
}<|MERGE_RESOLUTION|>--- conflicted
+++ resolved
@@ -19,17 +19,6 @@
 import pl.patrykgoworowski.vico.core.entry.DataEntry
 import kotlin.math.abs
 
-<<<<<<< HEAD
-open class EntryModel(
-    open val entryCollections: List<List<DataEntry>>,
-    open val minX: Float,
-    open val maxX: Float,
-    open val minY: Float,
-    open val maxY: Float,
-    open val composedMaxY: Float,
-    open val step: Float,
-) {
-=======
 interface EntryModel {
     val entryCollections: List<List<DataEntry>>
     val minX: Float
@@ -38,7 +27,6 @@
     val maxY: Float
     val composedMaxY: Float
     val step: Float
->>>>>>> 6497f4b4
 
     fun getEntriesLength(): Int =
         (((abs(maxX) - abs(minX)) / step) + 1).toInt()
