/*
 * Copyright (c) 2021. Patryk Goworowski
 *
 * Licensed under the Apache License, Version 2.0 (the "License");
 * you may not use this file except in compliance with the License.
 * You may obtain a copy of the License at
 *
 *     https://www.apache.org/licenses/LICENSE-2.0
 *
 * Unless required by applicable law or agreed to in writing, software
 * distributed under the License is distributed on an "AS IS" BASIS,
 * WITHOUT WARRANTIES OR CONDITIONS OF ANY KIND, either express or implied.
 * See the License for the specific language governing permissions and
 * limitations under the License.
 */

package pl.patrykgoworowski.vico.core.dataset.diff

import android.animation.TimeInterpolator
import pl.patrykgoworowski.vico.core.dataset.entry.collection.diff.DiffAnimator

public abstract class TestDiffAnimator : DiffAnimator {

    private var onProgress: ((progress: Float) -> Unit)? = null
    override var currentProgress: Float = 0f
    override lateinit var animationInterpolator: TimeInterpolator

    override var animationDuration: Long = 0

    override fun start(onProgress: (progress: Float) -> Unit) {
        this.onProgress = onProgress
        onProgress(currentProgress)
    }

    fun updateProgress(progress: Float) {
        onProgress?.invoke(progress)
    }

<<<<<<< HEAD
    abstract override fun cancel()
=======
    override fun cancel() = Unit
>>>>>>> 6497f4b4
}<|MERGE_RESOLUTION|>--- conflicted
+++ resolved
@@ -19,7 +19,7 @@
 import android.animation.TimeInterpolator
 import pl.patrykgoworowski.vico.core.dataset.entry.collection.diff.DiffAnimator
 
-public abstract class TestDiffAnimator : DiffAnimator {
+public class TestDiffAnimator : DiffAnimator {
 
     private var onProgress: ((progress: Float) -> Unit)? = null
     override var currentProgress: Float = 0f
@@ -36,9 +36,5 @@
         onProgress?.invoke(progress)
     }
 
-<<<<<<< HEAD
-    abstract override fun cancel()
-=======
     override fun cancel() = Unit
->>>>>>> 6497f4b4
 }