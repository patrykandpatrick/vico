[versions]
<<<<<<< HEAD
accompanist = "0.36.0"
activity = "1.9.2"
agp = "8.7.0"
=======
activity = "1.9.2"
agp = "8.6.1"
>>>>>>> d6faab0e
androidXAnnotation = "1.8.2"
androidXCore = "1.13.1"
appcompat = "1.7.0"
composeBom = "2024.09.03"
<<<<<<< HEAD
composeNavigation = "2.8.2"
composeStableMarker = "1.0.5"
coroutines = "1.9.0"
dokka = "1.9.20"
jupiter = "5.10.3"
kotlin = "2.0.20"
=======
coroutines = "1.9.0"
detekt = "1.23.6"
dokka = "1.9.20"
jUnit = "4.13.2"
jUnitExt = "1.2.1"
kotlin = "2.0.10"
>>>>>>> d6faab0e
lifecycle = "2.8.6"
material = "1.12.0"
mockK = "1.13.12"
paparazziGradlePlugin = "1.3.4"
testCore = "1.6.1"

[libraries]
activityCompose = { group = "androidx.activity", name = "activity-compose", version.ref = "activity" }
androidXAnnotation = { group = "androidx.annotation", name = "annotation", version.ref = "androidXAnnotation" }
androidXCore = { group = "androidx.core", name = "core-ktx", version.ref = "androidXCore" }
appcompat = { group = "androidx.appcompat", name = "appcompat", version.ref = "appcompat" }
buildTools = { group = "com.android.tools.build", name = "gradle", version.ref = "agp" }
composeBom = { group = "androidx.compose", name = "compose-bom", version.ref = "composeBom" }
composeFoundation = { group = "androidx.compose.foundation", name = "foundation" }
composeMaterial = { group = "androidx.compose.material", name = "material" }
composeMaterial3 = { group = "androidx.compose.material3", name = "material3" }
composeNavigation = { group = "androidx.navigation", name = "navigation-compose", version.ref = "composeNavigation" }
composePreview = { group = "androidx.compose.ui", name = "ui-tooling-preview" }
composeStableMarker = { group = "com.github.skydoves", name = "compose-stable-marker", version.ref = "composeStableMarker" }
composeUI = { group = "androidx.compose.ui", name = "ui" }
composeUITooling = { group = "androidx.compose.ui", name = "ui-tooling" }
composeViewBinding = { group = "androidx.compose.ui", name = "ui-viewbinding" }
coroutinesCore = { group = "org.jetbrains.kotlinx", name = "kotlinx-coroutines-core", version.ref = "coroutines" }
jupiter = { module = "org.junit.jupiter:junit-jupiter", version.ref = "jupiter" }
jupiterParams = { module = "org.junit.jupiter:junit-jupiter-params", version.ref = "jupiter" }
kotlinGradlePlugin = { group = "org.jetbrains.kotlin", name = "kotlin-gradle-plugin", version.ref = "kotlin" }
kotlinStdLib = { group = "org.jetbrains.kotlin", name = "kotlin-stdlib", version.ref = "kotlin" }
kotlinTest = { group = "org.jetbrains.kotlin", name = "kotlin-test", version.ref = "kotlin" }
lifecycleRuntime = { group = "androidx.lifecycle", name = "lifecycle-runtime-ktx", version.ref = "lifecycle" }
lifecycleRuntimeCompose = { group = "androidx.lifecycle", name = "lifecycle-runtime-compose", version.ref = "lifecycle" }
material = { group = "com.google.android.material", name = "material", version.ref = "material" }
mockK = { group = "io.mockk", name = "mockk", version.ref = "mockK" }
paparazziGradlePlugin = { module = "app.cash.paparazzi:paparazzi-gradle-plugin", version.ref = "paparazziGradlePlugin" }
testCore = { group = "androidx.test", name = "core-ktx", version.ref = "testCore" }
viewModelCompose = { group = "androidx.lifecycle", name = "lifecycle-viewmodel-compose", version.ref = "lifecycle" }

[plugins]
composeCompiler = { id = "org.jetbrains.kotlin.plugin.compose", version.ref = "kotlin" }
dokka = { id = "org.jetbrains.dokka", version.ref = "dokka" }<|MERGE_RESOLUTION|>--- conflicted
+++ resolved
@@ -1,31 +1,16 @@
 [versions]
-<<<<<<< HEAD
-accompanist = "0.36.0"
 activity = "1.9.2"
 agp = "8.7.0"
-=======
-activity = "1.9.2"
-agp = "8.6.1"
->>>>>>> d6faab0e
 androidXAnnotation = "1.8.2"
 androidXCore = "1.13.1"
 appcompat = "1.7.0"
 composeBom = "2024.09.03"
-<<<<<<< HEAD
 composeNavigation = "2.8.2"
 composeStableMarker = "1.0.5"
 coroutines = "1.9.0"
 dokka = "1.9.20"
 jupiter = "5.10.3"
 kotlin = "2.0.20"
-=======
-coroutines = "1.9.0"
-detekt = "1.23.6"
-dokka = "1.9.20"
-jUnit = "4.13.2"
-jUnitExt = "1.2.1"
-kotlin = "2.0.10"
->>>>>>> d6faab0e
 lifecycle = "2.8.6"
 material = "1.12.0"
 mockK = "1.13.12"
