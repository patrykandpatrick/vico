--- conflicted
+++ resolved
@@ -14,12 +14,8 @@
 kotlin = "1.9.10"
 lifecycle = "2.6.2"
 material = "1.9.0"
-<<<<<<< HEAD
-mockK = "1.13.5"
+mockK = "1.13.7"
 paparazziGradlePlugin = "1.3.1"
-=======
-mockK = "1.13.7"
->>>>>>> 58d0584a
 testCore = "1.5.0"
 
 [libraries]
