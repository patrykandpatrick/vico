--- conflicted
+++ resolved
@@ -95,23 +95,14 @@
     val drawingModelStore = remember(chart) { MutableDrawingModelStore() }
 
     val scope = rememberCoroutineScope()
-<<<<<<< HEAD
+    val isInPreview = LocalInspectionMode.current
     val animationJobs = remember { mutableMapOf<Any, Job>() }
     val animationRunningStates = remember { mutableMapOf<Any, Boolean>() }
-    DisposableEffect(key1 = chart, key2 = producerKey) {
+    DisposableEffect(chart, producerKey, runInitialAnimation, isInPreview) {
         val afterUpdate = { producerKey: Any, progressModel: (chartKey: Any, progress: Float) -> Unit ->
-            if (animationSpec != null && (model.value != null || runInitialAnimation)) {
+            if (animationSpec != null && !isInPreview && (model.value != null || runInitialAnimation)) {
                 animationRunningStates[producerKey] = false
                 animationJobs[producerKey] = scope.launch {
-=======
-    val isInPreview = LocalInspectionMode.current
-    DisposableEffect(chartKey, producerKey, runInitialAnimation, isInPreview) {
-        var animationJob: Job? = null
-        val listener = {
-            if (animationSpec != null && !isInPreview && (model.value != null || runInitialAnimation)) {
-                animationJob?.cancel()
-                animationJob = scope.launch {
->>>>>>> 58d0584a
                     animate(
                         initialValue = Animation.range.start,
                         targetValue = Animation.range.endInclusive,
