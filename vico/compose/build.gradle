/*
 * Copyright 2022 Patryk Goworowski and Patryk Michalik
 *
 * Licensed under the Apache License, Version 2.0 (the "License");
 * you may not use this file except in compliance with the License.
 * You may obtain a copy of the License at
 *
 *     http://www.apache.org/licenses/LICENSE-2.0
 *
 * Unless required by applicable law or agreed to in writing, software
 * distributed under the License is distributed on an "AS IS" BASIS,
 * WITHOUT WARRANTIES OR CONDITIONS OF ANY KIND, either express or implied.
 * See the License for the specific language governing permissions and
 * limitations under the License.
 */

plugins {
    id "com.android.library"
    id "kotlin-android"
}

apply from: "$rootDir/common-scripts.gradle"
apply from: "$rootDir/dokka-common.gradle"

android {
    defaultConfig {
<<<<<<< HEAD
        minSdk library.compose_min_sdk
=======

        minSdkVersion library.compose_min_sdk
        targetSdkVersion library.target_sdk

        testInstrumentationRunner "androidx.test.runner.AndroidJUnitRunner"
        consumerProguardFiles "consumer-rules.pro"
    }

    kotlinOptions {
        jvmTarget = "1.8"
>>>>>>> 9d74380d
    }

    buildFeatures {
        compose true
    }

    composeOptions {
        kotlinCompilerExtensionVersion versions.composeCompiler
    }

    namespace = getNamespace(project)
    group = library.groupId

    publishing {

        singleVariant("release") {
            withSourcesJar()
            withJavadocJar()
        }
    }
}

afterEvaluate {

    publishing {

        publications {

            VicoCompose(MavenPublication) {

                groupId = library.groupId
                artifactId = getArtifactId(project)
                version = project.version
                from components.release

                customizePom(pom)
                setUpRepositories(repositories)
            }
        }
    }

    setUpSigning(signing, publishing.publications.VicoCompose)
}

dependencies {

    vico_compose_dependencies.each {
        add(it.configuration, it.dependency, it.options)
    }
}<|MERGE_RESOLUTION|>--- conflicted
+++ resolved
@@ -24,20 +24,7 @@
 
 android {
     defaultConfig {
-<<<<<<< HEAD
         minSdk library.compose_min_sdk
-=======
-
-        minSdkVersion library.compose_min_sdk
-        targetSdkVersion library.target_sdk
-
-        testInstrumentationRunner "androidx.test.runner.AndroidJUnitRunner"
-        consumerProguardFiles "consumer-rules.pro"
-    }
-
-    kotlinOptions {
-        jvmTarget = "1.8"
->>>>>>> 9d74380d
     }
 
     buildFeatures {
