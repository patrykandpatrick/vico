--- conflicted
+++ resolved
@@ -51,12 +51,6 @@
 
     override var entryModel: EntryModel<*>? = null
 
-<<<<<<< HEAD
-    override val stepX: Float
-        get() = entryModel?.stepX ?: 1f
-
-=======
->>>>>>> 77160bbe
     /**
      * Returns `true` if all values have been set and at least one call to [tryUpdate] or [set] has been made.
      */
@@ -65,38 +59,24 @@
 
     /**
      * Attempts to update the stored values to the provided values.
-<<<<<<< HEAD
-     * [minX] and [minY] can be updated to a lower value.
-     * [maxX] and [maxY] can be updated to a higher value.
-     * The [entryModel] is always be updated.
-=======
      * [MutableChartValues.minX] and [MutableChartValues.minY] can be updated to a lower value.
      * [MutableChartValues.maxX] and [MutableChartValues.maxY] can be updated to a higher value.
-     * [MutableChartValues.chartEntryModel] and [MutableChartValues.xStep] are always updated.
->>>>>>> 77160bbe
+     * [MutableChartValues.entryModel] and [MutableChartValues.xStep] are always updated.
      */
     public fun tryUpdate(
         minX: Float? = null,
         maxX: Float? = null,
         minY: Float? = null,
         maxY: Float? = null,
-<<<<<<< HEAD
+        xStep: Float? = null,
         entryModel: EntryModel<*>? = this.entryModel,
-=======
-        xStep: Float? = null,
-        chartEntryModel: ChartEntryModel = this.chartEntryModel,
->>>>>>> 77160bbe
     ): MutableChartValues = apply {
         if (minX != null) _minX = if (_minX != null) minOf(this.minX, minX) else minX
         if (maxX != null) _maxX = if (_maxX != null) maxOf(this.maxX, maxX) else maxX
         if (minY != null) _minY = if (_minY != null) minOf(this.minY, minY) else minY
         if (maxY != null) _maxY = if (_maxY != null) maxOf(this.maxY, maxY) else maxY
-<<<<<<< HEAD
+        if (xStep != null) _xStep = xStep
         this.entryModel = entryModel
-=======
-        if (xStep != null) _xStep = xStep
-        this.chartEntryModel = chartEntryModel
->>>>>>> 77160bbe
     }
 
     /**
@@ -107,11 +87,8 @@
         _maxX = null
         _minY = null
         _maxY = null
-<<<<<<< HEAD
-        entryModel = null
-=======
         _xStep = null
-        chartEntryModel = emptyChartEntryModel()
+        entryModel = emptyChartEntryModel()
     }
 
     private companion object {
@@ -126,6 +103,5 @@
             override val stackedNegativeY: Float = 0f
             override val xGcd: Float = 1f
         }
->>>>>>> 77160bbe
     }
 }