--- conflicted
+++ resolved
@@ -17,7 +17,6 @@
 package com.patrykandpatrick.vico.core.extension
 
 import android.graphics.Color
-import com.patrykandpatrick.vico.core.context.CartesianDrawContext
 import com.patrykandpatrick.vico.core.context.DrawContext
 
 private fun getElevationOverlayColorWithCorrectAlpha(
@@ -44,15 +43,7 @@
     }
 }
 
-<<<<<<< HEAD
-/**
- * Overlays the given [color] with [CartesianDrawContext.elevationOverlayColor], changing the opacity of
- * [CartesianDrawContext.elevationOverlayColor] depending on the value of [elevationDp].
- */
-public fun DrawContext.applyElevationOverlayToColor(
-=======
 internal fun DrawContext.applyElevationOverlayToColor(
->>>>>>> 37e6cc4c
     color: Int,
     elevationDp: Float,
 ): Int =
