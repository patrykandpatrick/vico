/*
 * Copyright 2023 by Patryk Goworowski and Patrick Michalik.
 *
 * Licensed under the Apache License, Version 2.0 (the "License");
 * you may not use this file except in compliance with the License.
 * You may obtain a copy of the License at
 *
 *     http://www.apache.org/licenses/LICENSE-2.0
 *
 * Unless required by applicable law or agreed to in writing, software
 * distributed under the License is distributed on an "AS IS" BASIS,
 * WITHOUT WARRANTIES OR CONDITIONS OF ANY KIND, either express or implied.
 * See the License for the specific language governing permissions and
 * limitations under the License.
 */

package com.patrykandpatrick.vico.core.chart.decoration

import android.graphics.RectF
<<<<<<< HEAD
import com.patrykandpatrick.vico.core.chart.Chart
import com.patrykandpatrick.vico.core.chart.draw.CartesianChartDrawContext
=======
import com.patrykandpatrick.vico.core.chart.CartesianChart
import com.patrykandpatrick.vico.core.chart.draw.ChartDrawContext
>>>>>>> a9adfdbd

/**
 * A [Decoration] presents additional information on a [CartesianChart].
 *
 * An example [Decoration] implementation is [ThresholdLine].
 *
 * @see [ThresholdLine]
 */
public interface Decoration {
    /**
     * Called before the [CartesianChart] starts drawing itself.
     *
     * @param [context] holds the information needed to draw the [CartesianChart].
     * @param [bounds] the bounding box of the [CartesianChart].
     */
<<<<<<< HEAD
    public fun onDrawBehindChart(context: CartesianChartDrawContext, bounds: RectF): Unit = Unit
=======
    public fun onDrawBehindChart(
        context: ChartDrawContext,
        bounds: RectF,
    ): Unit = Unit
>>>>>>> a9adfdbd

    /**
     * Called immediately after the [CartesianChart] finishes drawing itself.
     *
     * @param [context] holds the information needed to draw the [CartesianChart].
     * @param [bounds] the bounding box of the [CartesianChart].
     */
<<<<<<< HEAD
    public fun onDrawAboveChart(context: CartesianChartDrawContext, bounds: RectF): Unit = Unit
=======
    public fun onDrawAboveChart(
        context: ChartDrawContext,
        bounds: RectF,
    ): Unit = Unit
>>>>>>> a9adfdbd
}<|MERGE_RESOLUTION|>--- conflicted
+++ resolved
@@ -17,13 +17,8 @@
 package com.patrykandpatrick.vico.core.chart.decoration
 
 import android.graphics.RectF
-<<<<<<< HEAD
-import com.patrykandpatrick.vico.core.chart.Chart
+import com.patrykandpatrick.vico.core.chart.CartesianChart
 import com.patrykandpatrick.vico.core.chart.draw.CartesianChartDrawContext
-=======
-import com.patrykandpatrick.vico.core.chart.CartesianChart
-import com.patrykandpatrick.vico.core.chart.draw.ChartDrawContext
->>>>>>> a9adfdbd
 
 /**
  * A [Decoration] presents additional information on a [CartesianChart].
@@ -39,14 +34,10 @@
      * @param [context] holds the information needed to draw the [CartesianChart].
      * @param [bounds] the bounding box of the [CartesianChart].
      */
-<<<<<<< HEAD
-    public fun onDrawBehindChart(context: CartesianChartDrawContext, bounds: RectF): Unit = Unit
-=======
     public fun onDrawBehindChart(
-        context: ChartDrawContext,
+        context: CartesianChartDrawContext,
         bounds: RectF,
     ): Unit = Unit
->>>>>>> a9adfdbd
 
     /**
      * Called immediately after the [CartesianChart] finishes drawing itself.
@@ -54,12 +45,8 @@
      * @param [context] holds the information needed to draw the [CartesianChart].
      * @param [bounds] the bounding box of the [CartesianChart].
      */
-<<<<<<< HEAD
-    public fun onDrawAboveChart(context: CartesianChartDrawContext, bounds: RectF): Unit = Unit
-=======
     public fun onDrawAboveChart(
-        context: ChartDrawContext,
+        context: CartesianChartDrawContext,
         bounds: RectF,
     ): Unit = Unit
->>>>>>> a9adfdbd
 }