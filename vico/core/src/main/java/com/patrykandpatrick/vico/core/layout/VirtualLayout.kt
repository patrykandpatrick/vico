/*
 * Copyright 2023 by Patryk Goworowski and Patrick Michalik.
 *
 * Licensed under the Apache License, Version 2.0 (the "License");
 * you may not use this file except in compliance with the License.
 * You may obtain a copy of the License at
 *
 *     http://www.apache.org/licenses/LICENSE-2.0
 *
 * Unless required by applicable law or agreed to in writing, software
 * distributed under the License is distributed on an "AS IS" BASIS,
 * WITHOUT WARRANTIES OR CONDITIONS OF ANY KIND, either express or implied.
 * See the License for the specific language governing permissions and
 * limitations under the License.
 */

package com.patrykandpatrick.vico.core.layout

import android.graphics.RectF
import com.patrykandpatrick.vico.core.axis.AxisManager
import com.patrykandpatrick.vico.core.chart.CartesianChart
import com.patrykandpatrick.vico.core.chart.dimensions.HorizontalDimensions
import com.patrykandpatrick.vico.core.chart.insets.ChartInsetter
import com.patrykandpatrick.vico.core.chart.insets.Insets
<<<<<<< HEAD
import com.patrykandpatrick.vico.core.context.CartesianMeasureContext
import com.patrykandpatrick.vico.core.entry.ChartEntryModel
=======
import com.patrykandpatrick.vico.core.context.MeasureContext
>>>>>>> a9adfdbd
import com.patrykandpatrick.vico.core.extension.orZero
import com.patrykandpatrick.vico.core.legend.Legend

/**
 * [VirtualLayout] measures and lays out the components of a chart.
 *
 * @param axisManager the [AxisManager] that manages the associated chart’s axes.
 */
public open class VirtualLayout(
    private val axisManager: AxisManager,
) {
    private val tempInsetters = ArrayList<ChartInsetter>(TEMP_INSETTERS_INITIAL_SIZE)

    private val finalInsets: Insets = Insets()

    private val tempInsets: Insets = Insets()

    /**
     * Measures and sets the bounds for the components of the chart.
     *
     * @param context holds data used for the measuring of components.
     * @param contentBounds the bounds in which the chart should be drawn.
     * @param chart the chart itself.
     * @param legend the legend for the chart.
     * @param horizontalDimensions the [HorizontalDimensions] of the chart.
     * @param chartInsetter additional components that influence the chart layout, such as markers.
     *
     * @return the bounds applied to the chart.
     */
<<<<<<< HEAD
    public open fun <Model : ChartEntryModel> setBounds(
        context: CartesianMeasureContext,
=======
    public open fun setBounds(
        context: MeasureContext,
>>>>>>> a9adfdbd
        contentBounds: RectF,
        chart: CartesianChart,
        legend: Legend?,
        horizontalDimensions: HorizontalDimensions,
        vararg chartInsetter: ChartInsetter?,
    ): RectF =
        with(context) {
            tempInsetters.clear()
            finalInsets.clear()
            tempInsets.clear()

            val legendHeight = legend?.getHeight(context, contentBounds.width()).orZero

            axisManager.addInsetters(tempInsetters)
            chartInsetter.filterNotNull().forEach(tempInsetters::add)
            tempInsetters.addAll(chart.chartInsetters)
            tempInsetters.add(chart)

            tempInsetters.forEach { insetter ->
                insetter.getInsets(context, tempInsets, horizontalDimensions)
                finalInsets.setValuesIfGreater(tempInsets)
            }

            val availableHeight = contentBounds.height() - finalInsets.vertical - legendHeight

            tempInsetters.forEach { insetter ->
                insetter.getHorizontalInsets(context, availableHeight, tempInsets)
                finalInsets.setValuesIfGreater(tempInsets)
            }

            val chartBounds =
                RectF().apply {
                    left = contentBounds.left + finalInsets.getLeft(isLtr)
                    top = contentBounds.top + finalInsets.top
                    right = contentBounds.right - finalInsets.getRight(isLtr)
                    bottom = contentBounds.bottom - finalInsets.bottom - legendHeight
                }

            chart.setBounds(
                left = chartBounds.left,
                top = chartBounds.top,
                right = chartBounds.right,
                bottom = chartBounds.bottom,
            )

            axisManager.setAxesBounds(context, contentBounds, chartBounds, finalInsets)

            legend?.setBounds(
                left = contentBounds.left,
                top = chart.bounds.bottom + finalInsets.bottom,
                right = contentBounds.right,
                bottom = chart.bounds.bottom + finalInsets.bottom + legendHeight,
            )

            chartBounds
        }

    private companion object {
        const val TEMP_INSETTERS_INITIAL_SIZE = 5
    }
}<|MERGE_RESOLUTION|>--- conflicted
+++ resolved
@@ -22,12 +22,7 @@
 import com.patrykandpatrick.vico.core.chart.dimensions.HorizontalDimensions
 import com.patrykandpatrick.vico.core.chart.insets.ChartInsetter
 import com.patrykandpatrick.vico.core.chart.insets.Insets
-<<<<<<< HEAD
 import com.patrykandpatrick.vico.core.context.CartesianMeasureContext
-import com.patrykandpatrick.vico.core.entry.ChartEntryModel
-=======
-import com.patrykandpatrick.vico.core.context.MeasureContext
->>>>>>> a9adfdbd
 import com.patrykandpatrick.vico.core.extension.orZero
 import com.patrykandpatrick.vico.core.legend.Legend
 
@@ -57,13 +52,8 @@
      *
      * @return the bounds applied to the chart.
      */
-<<<<<<< HEAD
-    public open fun <Model : ChartEntryModel> setBounds(
+    public open fun setBounds(
         context: CartesianMeasureContext,
-=======
-    public open fun setBounds(
-        context: MeasureContext,
->>>>>>> a9adfdbd
         contentBounds: RectF,
         chart: CartesianChart,
         legend: Legend?,
