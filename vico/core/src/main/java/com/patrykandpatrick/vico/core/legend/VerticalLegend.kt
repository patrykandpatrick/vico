/*
 * Copyright 2023 by Patryk Goworowski and Patrick Michalik.
 *
 * Licensed under the Apache License, Version 2.0 (the "License");
 * you may not use this file except in compliance with the License.
 * You may obtain a copy of the License at
 *
 *     http://www.apache.org/licenses/LICENSE-2.0
 *
 * Unless required by applicable law or agreed to in writing, software
 * distributed under the License is distributed on an "AS IS" BASIS,
 * WITHOUT WARRANTIES OR CONDITIONS OF ANY KIND, either express or implied.
 * See the License for the specific language governing permissions and
 * limitations under the License.
 */

package com.patrykandpatrick.vico.core.legend

import android.graphics.RectF
<<<<<<< HEAD
import com.patrykandpatrick.vico.core.chart.draw.CartesianChartDrawContext
import com.patrykandpatrick.vico.core.component.Component
import com.patrykandpatrick.vico.core.component.dimension.Padding
import com.patrykandpatrick.vico.core.component.text.HorizontalPosition
import com.patrykandpatrick.vico.core.component.text.TextComponent
import com.patrykandpatrick.vico.core.context.CartesianMeasureContext
=======
import com.patrykandpatrick.vico.core.chart.draw.ChartDrawContext
import com.patrykandpatrick.vico.core.component.dimension.Padding
import com.patrykandpatrick.vico.core.component.text.HorizontalPosition
import com.patrykandpatrick.vico.core.context.MeasureContext
>>>>>>> a9adfdbd
import com.patrykandpatrick.vico.core.dimensions.MutableDimensions
import com.patrykandpatrick.vico.core.dimensions.emptyDimensions
import com.patrykandpatrick.vico.core.extension.half

/**
 * [VerticalLegend] displays legend items in a vertical list.
 *
 * @param items a [Collection] of [LegendItem]s to be displayed by this [VerticalLegend].
 * @param iconSizeDp defines the size of all [LegendItem.icon]s.
 * @param iconPaddingDp defines the padding between each [LegendItem.icon] and its corresponding [LegendItem.label].
 * @param spacingDp defines the vertical spacing between each [LegendItem].
 * @param padding defines the padding of the content.
 */
public open class VerticalLegend(
    public var items: Collection<LegendItem>,
    public var iconSizeDp: Float,
    public var iconPaddingDp: Float,
    public var spacingDp: Float = 0f,
    override val padding: MutableDimensions = emptyDimensions(),
) : Legend, Padding {
    private val heights: HashMap<LegendItem, Float> = HashMap()

    override val bounds: RectF = RectF()

<<<<<<< HEAD
    override fun getHeight(context: CartesianMeasureContext, availableWidth: Float): Float = with(context) {
        items.fold(0f) { sum, item ->
            sum + maxOf(
                iconSizeDp.pixels,
                item.getLabelHeight(context, availableWidth, iconPaddingDp, iconSizeDp),
            ).also { height -> heights[item] = height }
        } + (padding.verticalDp + spacingDp * (items.size - 1)).pixels
    }

    override fun draw(context: CartesianChartDrawContext): Unit = with(context) {
        var currentTop = bounds.top + padding.topDp.pixels
=======
    override fun getHeight(
        context: MeasureContext,
        availableWidth: Float,
    ): Float =
        with(context) {
            items.fold(0f) { sum, item ->
                sum +
                    maxOf(
                        iconSizeDp.pixels,
                        item.getLabelHeight(context, availableWidth, iconPaddingDp, iconSizeDp),
                    ).also { height -> heights[item] = height }
            } + (padding.verticalDp + spacingDp * (items.size - 1)).pixels
        }

    override fun draw(context: ChartDrawContext): Unit =
        with(context) {
            var currentTop = bounds.top + padding.topDp.pixels
>>>>>>> a9adfdbd

            items.forEach { item ->

                val height =
                    heights.getOrPut(item) {
                        item.getLabelHeight(this, chartBounds.width(), iconPaddingDp, iconSizeDp)
                    }
                val centerY = currentTop + height.half
                var startX =
                    if (isLtr) {
                        chartBounds.left + padding.startDp.pixels
                    } else {
                        chartBounds.right - padding.startDp.pixels - iconSizeDp.pixels
                    }

                item.icon.draw(
                    context = context,
                    left = startX,
                    top = centerY - iconSizeDp.half.pixels,
                    right = startX + iconSizeDp.pixels,
                    bottom = centerY + iconSizeDp.half.pixels,
                )

                startX +=
                    if (isLtr) {
                        (iconSizeDp + iconPaddingDp).pixels
                    } else {
                        -iconPaddingDp.pixels
                    }

                item.label.drawText(
                    context = context,
                    text = item.labelText,
                    textX = startX,
                    textY = centerY,
                    horizontalPosition = HorizontalPosition.End,
                    maxTextWidth =
                        (chartBounds.width() - (iconSizeDp + iconPaddingDp + padding.horizontalDp).pixels)
                            .toInt(),
                )

                currentTop += height + spacingDp.pixels
            }
        }
<<<<<<< HEAD
    }

    @Deprecated("Use `LegendItem#getLabelHeight` instead.")
    @Suppress("DEPRECATION")
    protected open fun Item.getHeight(context: CartesianMeasureContext, availableWidth: Float): Float = with(context) {
        label.getHeight(this, labelText, (availableWidth - iconSizeDp.pixels - iconPaddingDp.pixels).toInt())
    }

    /**
     * Defines the appearance of an item of a [VerticalLegend].
     *
     * @param icon the [Component] used as the item’s icon.
     * @param label the [TextComponent] used for the label.
     * @param labelText the text content of the label.
     */
    @Deprecated("Use `LegendItem` instead.")
    public class Item(
        public override val icon: Component,
        public override val label: TextComponent,
        public override val labelText: CharSequence,
    ) : LegendItem(icon, label, labelText)
=======
>>>>>>> a9adfdbd
}<|MERGE_RESOLUTION|>--- conflicted
+++ resolved
@@ -17,19 +17,10 @@
 package com.patrykandpatrick.vico.core.legend
 
 import android.graphics.RectF
-<<<<<<< HEAD
 import com.patrykandpatrick.vico.core.chart.draw.CartesianChartDrawContext
-import com.patrykandpatrick.vico.core.component.Component
 import com.patrykandpatrick.vico.core.component.dimension.Padding
 import com.patrykandpatrick.vico.core.component.text.HorizontalPosition
-import com.patrykandpatrick.vico.core.component.text.TextComponent
 import com.patrykandpatrick.vico.core.context.CartesianMeasureContext
-=======
-import com.patrykandpatrick.vico.core.chart.draw.ChartDrawContext
-import com.patrykandpatrick.vico.core.component.dimension.Padding
-import com.patrykandpatrick.vico.core.component.text.HorizontalPosition
-import com.patrykandpatrick.vico.core.context.MeasureContext
->>>>>>> a9adfdbd
 import com.patrykandpatrick.vico.core.dimensions.MutableDimensions
 import com.patrykandpatrick.vico.core.dimensions.emptyDimensions
 import com.patrykandpatrick.vico.core.extension.half
@@ -54,21 +45,8 @@
 
     override val bounds: RectF = RectF()
 
-<<<<<<< HEAD
-    override fun getHeight(context: CartesianMeasureContext, availableWidth: Float): Float = with(context) {
-        items.fold(0f) { sum, item ->
-            sum + maxOf(
-                iconSizeDp.pixels,
-                item.getLabelHeight(context, availableWidth, iconPaddingDp, iconSizeDp),
-            ).also { height -> heights[item] = height }
-        } + (padding.verticalDp + spacingDp * (items.size - 1)).pixels
-    }
-
-    override fun draw(context: CartesianChartDrawContext): Unit = with(context) {
-        var currentTop = bounds.top + padding.topDp.pixels
-=======
     override fun getHeight(
-        context: MeasureContext,
+        context: CartesianMeasureContext,
         availableWidth: Float,
     ): Float =
         with(context) {
@@ -81,10 +59,9 @@
             } + (padding.verticalDp + spacingDp * (items.size - 1)).pixels
         }
 
-    override fun draw(context: ChartDrawContext): Unit =
+    override fun draw(context: CartesianChartDrawContext): Unit =
         with(context) {
             var currentTop = bounds.top + padding.topDp.pixels
->>>>>>> a9adfdbd
 
             items.forEach { item ->
 
@@ -129,28 +106,4 @@
                 currentTop += height + spacingDp.pixels
             }
         }
-<<<<<<< HEAD
-    }
-
-    @Deprecated("Use `LegendItem#getLabelHeight` instead.")
-    @Suppress("DEPRECATION")
-    protected open fun Item.getHeight(context: CartesianMeasureContext, availableWidth: Float): Float = with(context) {
-        label.getHeight(this, labelText, (availableWidth - iconSizeDp.pixels - iconPaddingDp.pixels).toInt())
-    }
-
-    /**
-     * Defines the appearance of an item of a [VerticalLegend].
-     *
-     * @param icon the [Component] used as the item’s icon.
-     * @param label the [TextComponent] used for the label.
-     * @param labelText the text content of the label.
-     */
-    @Deprecated("Use `LegendItem` instead.")
-    public class Item(
-        public override val icon: Component,
-        public override val label: TextComponent,
-        public override val labelText: CharSequence,
-    ) : LegendItem(icon, label, labelText)
-=======
->>>>>>> a9adfdbd
 }